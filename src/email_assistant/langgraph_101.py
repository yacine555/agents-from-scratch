--- conflicted
+++ resolved
@@ -12,13 +12,8 @@
     # Placeholder response - in real app would send email
     return f"Email sent to {to} with subject '{subject}' and content: {content}"
 
-<<<<<<< HEAD
 llm = init_chat_model(os.getenv("LLM_MODEL"), temperature=0)
 model_with_tools = llm.bind_tools([write_email], tool_choice="required")
-=======
-llm = init_chat_model("openai:gpt-4.1", temperature=0)
-model_with_tools = llm.bind_tools([write_email], tool_choice="any")
->>>>>>> f02373d9
 
 def call_llm(state: MessagesState) -> MessagesState:
     """Run LLM"""
